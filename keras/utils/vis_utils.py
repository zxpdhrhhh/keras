--- conflicted
+++ resolved
@@ -6,14 +6,8 @@
     import pydot_ng as pydot  # pylint: disable=g-import-not-at-top
 except ImportError:
     # Fall back on pydot if necessary.
-<<<<<<< HEAD
-    import pydot  # pylint: disable=g-import-not-at-top
-if not pydot.find_graphviz():
-    raise ImportError('Failed to import pydot. You must install pydot'
-                      ' and graphviz for `pydotprint` to work.')
-=======
     try:
-        import pydot
+        import pydot  # pylint: disable=g-import-not-at-top
     except ImportError:
         pydot = None
 
@@ -22,7 +16,6 @@
     if not (pydot and pydot.find_graphviz()):
         raise ImportError('Failed to import pydot. You must install pydot'
                           ' and graphviz for `pydotprint` to work.')
->>>>>>> 7da568d5
 
 
 def model_to_dot(model, show_shapes=False, show_layer_names=True):
@@ -36,13 +29,10 @@
     # Returns
         A `pydot.Dot` instance representing the Keras model.
     """
-<<<<<<< HEAD
-    from ..layers.wrappers import Wrapper
-    from ..models import Sequential
+    from ..layers.wrappers import Wrapper  # pylint: disable=import-not-at-top
+    from ..models import Sequential  # pylint: disable=import-not-at-top
 
-=======
     _check_pydot()
->>>>>>> 7da568d5
     dot = pydot.Dot()
     dot.set('rankdir', 'TB')
     dot.set('concentrate', True)
